--- conflicted
+++ resolved
@@ -1,5 +1,4 @@
 import pytest
-
 from sanic_routing.utils import path_to_parts
 
 
@@ -13,14 +12,20 @@
         ("foo", r"<unhashable:[A-Za-z0-9/]+>"),
         ("foo", r"<ext:file\.(?P<ext>txt)>", r"<ext:[a-z]>"),
         ("foo", r"<ext:[a-z]>", r"<ext:file\.(?P<ext>txt)d>"),
-        ("iiif", "<img_id>", r"<region:full|square|\d+,\d+,\d+,\d+>",
-         r"<size:max|\d+,|,\d+|\d+,\d+>", "<rotation:int>", "default.jpg"),
+        (
+            "iiif",
+            "<img_id>",
+            r"<region:full|square|\d+,\d+,\d+,\d+>",
+            r"<size:max|\d+,|,\d+|\d+,\d+>",
+            "<rotation:int>",
+            "default.jpg",
+        ),
         ("test", "<rest:a(?>bc|b)c>", ""),
         ("test", "<rest:[a-z]{10}/extra)?>"),
         ("path", "to", r"<deeply_nested:[a-z/]+>", "thing"),
         (r"<filename:[^/]?.*?\.js>",),
         (r"<filename:[^/]?.*?(?<!js)>",),
-    )
+    ),
 )
 def test_path_to_parts_splitter(parts):
     path = "/".join(parts)
@@ -39,13 +44,19 @@
         ("foo", "<b:Ar.*>", "<b:Az.*>"),
         ("foo", "<id:int>", "bar", r"<name:[A-z]+>"),
         ("foo", r"<unhashable:[A-Za-z0-9/]+>"),
-        ("iiif", "<img_id>", r"<region:full|square|\d+\.\d+\.\d+\.\d+>",
-         r"<size:max|\d+\.|\.\d+|\d+\.\d+>", "<rotation:int>", "default"),
+        (
+            "iiif",
+            "<img_id>",
+            r"<region:full|square|\d+\.\d+\.\d+\.\d+>",
+            r"<size:max|\d+\.|\.\d+|\d+\.\d+>",
+            "<rotation:int>",
+            "default",
+        ),
         ("test", "<rest:a(?>bc|b)c>"),
         ("test", r"<rest:[a-z]{10}extra\..+)?>", "<fest>"),
         (r"<filename:[^.]?.*?\.js>",),
         (r"<filename:[^.]?.*?(?<!js)>",),
-    )
+    ),
 )
 def test_path_to_parts_splitter_dot_delimiter(parts):
     path = ".".join(parts)
@@ -55,7 +66,6 @@
 @pytest.mark.parametrize(
     "path,parts",
     (
-<<<<<<< HEAD
         (r"/foo/<user>/<user:str>/", ("foo", "<user>", "<user:str>", "")),
         (
             r"/foo/<id:int>/bar/<name:[A-z]+>",
@@ -94,27 +104,24 @@
             r"/path/to/<deeply_nested:[a-z/]+>/thing",
             ("path", "to", r"<deeply_nested:[a-z/]+>", "thing"),
         ),
-    ),
-=======
+        ("no/start/slash/", ("no", "start", "slash", "")),
+        ("/%E4%BD%A0%E5%A5%BD/hello", ("%E4%BD%A0%E5%A5%BD", "hello")),
         (
-            "no/start/slash/",
-            ("no", "start", "slash", "")
+            "/πάτι/ᴄᴏᴅᴇ",
+            (
+                "%CF%80%CE%AC%CF%84%CE%B9",
+                "%E1%B4%84%E1%B4%8F%E1%B4%85%E1%B4%87",
+            ),
         ),
         (
-            "/%E4%BD%A0%E5%A5%BD/hello",
-            ("%E4%BD%A0%E5%A5%BD", "hello")),
-        (
-            "/πάτι/ᴄᴏᴅᴇ",
-            ("%CF%80%CE%AC%CF%84%CE%B9",
-             "%E1%B4%84%E1%B4%8F%E1%B4%85%E1%B4%87")),
-        (
             "/юзер/<user>/<name:str>/",
-            ("%D1%8E%D0%B7%D0%B5%D1%80", "<user>", "<name:str>", "")),
+            ("%D1%8E%D0%B7%D0%B5%D1%80", "<user>", "<name:str>", ""),
+        ),
         (
             r"/ru/<ext:файл\.(?P<ext>txt)>/<ext:[a-z]>",
-            ("ru", r"<ext:файл\.(?P<ext>txt)>", "<ext:[a-z]>")),
-    )
->>>>>>> 86b72073
+            ("ru", r"<ext:файл\.(?P<ext>txt)>", "<ext:[a-z]>"),
+        ),
+    ),
 )
 def test_path_to_parts_splitter_normalization(path, parts):
     assert path_to_parts(path) == parts, path