import re
import typing as t
import uuid
from datetime import date, datetime
from types import SimpleNamespace
from typing import Any, Callable, Dict, Pattern, Tuple, Type

from sanic_routing.exceptions import InvalidUsage, NotFound


def parse_date(d) -> date:
    return datetime.strptime(d, "%Y-%m-%d").date()


def alpha(param: str) -> str:
    if not param.isalpha():
        raise ValueError(f"Value {param} contains non-alphabetic chracters")
    return param


def slug(param: str) -> str:
    if not REGEX_TYPES["slug"][1].match(param):
        raise ValueError(f"Value {param} does not match the slug format")
    return param


<<<<<<< HEAD
def ext(param: str) -> Tuple[str, ...]:
    parts = tuple(param.split("."))
    if any(not p for p in parts) or len(parts) == 1:
        raise ValueError(f"Value {param} does not match filename format")
    return parts


class ParamInfo:
    __slots__ = (
        "cast",
        "ctx",
        "label",
        "name",
        "pattern",
        "priority",
        "raw_path",
        "regex",
    )

    def __init__(
        self,
        name: str,
        raw_path: str,
        label: str,
        cast: t.Callable[[str], t.Any],
        pattern: re.Pattern,
        regex: bool,
        priority: int,
    ) -> None:
        self.name = name
        self.raw_path = raw_path
        self.label = label
        self.cast = cast
        self.pattern = pattern
        self.regex = regex
        self.priority = priority
        self.ctx = SimpleNamespace()

    def process(
        self,
        params: t.Dict[str, t.Any],
        value: t.Union[str, t.Tuple[str, ...]],
    ) -> None:
        ...


class ExtParamInfo(ParamInfo):
    def __init__(self, **kwargs):
        super().__init__(**kwargs)
        match = REGEX_PARAM_NAME_EXT.match(self.raw_path)
        if not match:
            raise InvalidUsage(
                f"Invalid extension parameter definition: {self.raw_path}"
            )
        if match.group(2) == "path":
            raise InvalidUsage(
                "Extension parameter matching does not support the "
                "`path` type."
            )
        ext_type = match.group(3)
        regex_type = REGEX_TYPES.get(match.group(2))
        self.ctx.cast = None
        if regex_type:
            self.ctx.cast = regex_type[0]
        elif match.group(2):
            raise InvalidUsage(
                "Extension parameter matching only supports filename matching "
                "on known parameter types, and not regular expressions."
            )
        self.ctx.allowed = []
        self.ctx.allowed_sub_count = 0
        if ext_type:
            self.ctx.allowed = ext_type.split("|")
            allowed_subs = {allowed.count(".") for allowed in self.ctx.allowed}
            if len(allowed_subs) > 1:
                raise InvalidUsage(
                    "All allowed extensions within a single route definition "
                    "must contain the same number of subparts. For example: "
                    "<foo:ext=js|css> and <foo:ext=min.js|min.css> are both "
                    "acceptable, but <foo:ext=js|min.js> is not."
                )
            self.ctx.allowed_sub_count = next(iter(allowed_subs))

            for extension in self.ctx.allowed:
                if not REGEX_ALLOWED_EXTENSION.match(extension):
                    raise InvalidUsage(f"Invalid extension: {extension}")

    def process(self, params, value):
        stop = -1 * (self.ctx.allowed_sub_count + 1)
        filename = ".".join(value[:stop])
        ext = ".".join(value[stop:])
        if self.ctx.allowed and ext not in self.ctx.allowed:
            raise NotFound(f"Invalid extension: {ext}")
        if self.ctx.cast:
            try:
                filename = self.ctx.cast(filename)
            except ValueError:
                raise NotFound(f"Invalid filename: {filename}")
        params[self.name] = filename
        params["ext"] = ext


EXTENSION = r"[a-z0-9](?:[a-z0-9\.]*[a-z0-9])?"
=======
def nonemptystr(param: str) -> str:
    if not param:
        raise ValueError(f"Value {param} is an empty string")
    return param


>>>>>>> 15ddf4c2
REGEX_PARAM_NAME = re.compile(r"^<([a-zA-Z_][a-zA-Z0-9_]*)(?::(.*))?>$")
REGEX_PARAM_NAME_EXT = re.compile(
    r"^<([a-zA-Z_][a-zA-Z0-9_]*)(?:=([a-z]+))?(?::ext(?:=([a-z0-9|\.]+))?)>$"
)
REGEX_ALLOWED_EXTENSION = re.compile(r"^" + EXTENSION + r"$")

# Predefined path parameter types. The value is a tuple consisteing of a
# callable and a compiled regular expression.
# The callable should:
#   1. accept a string input
#   2. cast the string to desired type
#   3. raise ValueError if it cannot
# The regular expression is generally NOT used. Unless the path is forced
# to use regex patterns.
<<<<<<< HEAD
REGEX_TYPES_ANNOTATION = Dict[
    str, Tuple[Callable[[str], Any], Pattern, Type[ParamInfo]]
]
REGEX_TYPES: REGEX_TYPES_ANNOTATION = {
    "str": (str, re.compile(r"^[^/]+$"), ParamInfo),
    "ext": (ext, re.compile(r"^[^/]+\." + EXTENSION + r"$"), ExtParamInfo),
    "slug": (slug, re.compile(r"^[a-z0-9]+(?:-[a-z0-9]+)*$"), ParamInfo),
    "alpha": (alpha, re.compile(r"^[A-Za-z]+$"), ParamInfo),
    "path": (str, re.compile(r"^[^/]?.*?$"), ParamInfo),
    "float": (float, re.compile(r"^-?(?:\d+(?:\.\d*)?|\.\d+)$"), ParamInfo),
    "int": (int, re.compile(r"^-?\d+$"), ParamInfo),
=======
REGEX_TYPES = {
    "strorempty": (str, re.compile(r"^[^/]*$")),
    "str": (nonemptystr, re.compile(r"^[^/]+$")),
    "slug": (slug, re.compile(r"^[a-z0-9]+(?:-[a-z0-9]+)*$")),
    "alpha": (alpha, re.compile(r"^[A-Za-z]+$")),
    "path": (str, re.compile(r"^[^/]?.*?$")),
    "float": (float, re.compile(r"^-?(?:\d+(?:\.\d*)?|\.\d+)$")),
    "int": (int, re.compile(r"^-?\d+$")),
>>>>>>> 15ddf4c2
    "ymd": (
        parse_date,
        re.compile(r"^([12]\d{3}-(0[1-9]|1[0-2])-(0[1-9]|[12]\d|3[01]))$"),
        ParamInfo,
    ),
    "uuid": (
        uuid.UUID,
        re.compile(
            r"^[A-Fa-f0-9]{8}-[A-Fa-f0-9]{4}-[A-Fa-f0-9]{4}-"
            r"[A-Fa-f0-9]{4}-[A-Fa-f0-9]{12}$"
        ),
        ParamInfo,
    ),
}<|MERGE_RESOLUTION|>--- conflicted
+++ resolved
@@ -24,12 +24,17 @@
     return param
 
 
-<<<<<<< HEAD
 def ext(param: str) -> Tuple[str, ...]:
     parts = tuple(param.split("."))
     if any(not p for p in parts) or len(parts) == 1:
         raise ValueError(f"Value {param} does not match filename format")
     return parts
+
+
+def nonemptystr(param: str) -> str:
+    if not param:
+        raise ValueError(f"Value {param} is an empty string")
+    return param
 
 
 class ParamInfo:
@@ -68,7 +73,8 @@
         params: t.Dict[str, t.Any],
         value: t.Union[str, t.Tuple[str, ...]],
     ) -> None:
-        ...
+        print("processing", self.name, value)
+        params[self.name] = value
 
 
 class ExtParamInfo(ParamInfo):
@@ -128,14 +134,6 @@
 
 
 EXTENSION = r"[a-z0-9](?:[a-z0-9\.]*[a-z0-9])?"
-=======
-def nonemptystr(param: str) -> str:
-    if not param:
-        raise ValueError(f"Value {param} is an empty string")
-    return param
-
-
->>>>>>> 15ddf4c2
 REGEX_PARAM_NAME = re.compile(r"^<([a-zA-Z_][a-zA-Z0-9_]*)(?::(.*))?>$")
 REGEX_PARAM_NAME_EXT = re.compile(
     r"^<([a-zA-Z_][a-zA-Z0-9_]*)(?:=([a-z]+))?(?::ext(?:=([a-z0-9|\.]+))?)>$"
@@ -150,28 +148,18 @@
 #   3. raise ValueError if it cannot
 # The regular expression is generally NOT used. Unless the path is forced
 # to use regex patterns.
-<<<<<<< HEAD
 REGEX_TYPES_ANNOTATION = Dict[
     str, Tuple[Callable[[str], Any], Pattern, Type[ParamInfo]]
 ]
 REGEX_TYPES: REGEX_TYPES_ANNOTATION = {
-    "str": (str, re.compile(r"^[^/]+$"), ParamInfo),
+    "strorempty": (str, re.compile(r"^[^/]*$"), ParamInfo),
+    "str": (nonemptystr, re.compile(r"^[^/]+$"), ParamInfo),
     "ext": (ext, re.compile(r"^[^/]+\." + EXTENSION + r"$"), ExtParamInfo),
     "slug": (slug, re.compile(r"^[a-z0-9]+(?:-[a-z0-9]+)*$"), ParamInfo),
     "alpha": (alpha, re.compile(r"^[A-Za-z]+$"), ParamInfo),
     "path": (str, re.compile(r"^[^/]?.*?$"), ParamInfo),
     "float": (float, re.compile(r"^-?(?:\d+(?:\.\d*)?|\.\d+)$"), ParamInfo),
     "int": (int, re.compile(r"^-?\d+$"), ParamInfo),
-=======
-REGEX_TYPES = {
-    "strorempty": (str, re.compile(r"^[^/]*$")),
-    "str": (nonemptystr, re.compile(r"^[^/]+$")),
-    "slug": (slug, re.compile(r"^[a-z0-9]+(?:-[a-z0-9]+)*$")),
-    "alpha": (alpha, re.compile(r"^[A-Za-z]+$")),
-    "path": (str, re.compile(r"^[^/]?.*?$")),
-    "float": (float, re.compile(r"^-?(?:\d+(?:\.\d*)?|\.\d+)$")),
-    "int": (int, re.compile(r"^-?\d+$")),
->>>>>>> 15ddf4c2
     "ymd": (
         parse_date,
         re.compile(r"^([12]\d{3}-(0[1-9]|1[0-2])-(0[1-9]|[12]\d|3[01]))$"),
