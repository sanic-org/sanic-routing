import re
import typing as t
from collections import namedtuple
from types import SimpleNamespace

from .exceptions import InvalidUsage, ParameterNameConflicts
from .utils import Immutable, parts_to_path, path_to_parts

ParamInfo = namedtuple(
    "ParamInfo", ("name", "raw_path", "label", "cast", "pattern", "regex")
)


class Requirements(Immutable):
    def __hash__(self):
        return hash(frozenset(self.items()))


class Route:
    __slots__ = (
        "_params",
        "_raw_path",
        "ctx",
        "handler",
        "labels",
        "methods",
        "name",
        "overloaded",
        "params",
        "parts",
        "path",
        "pattern",
        "regex",
        "requirements",
        "router",
        "static",
        "strict",
        "unquote",
    )

    def __init__(
        self,
        router,
        raw_path: str,
        name: str,
        handler: t.Callable[..., t.Any],
        methods: t.Iterable[str],
        requirements: t.Dict[str, t.Any] = None,
        strict: bool = False,
        unquote: bool = False,
        static: bool = False,
        regex: bool = False,
        overloaded: bool = False,
    ):
        self.router = router
        self.name = name
        self.handler = handler
        self.methods = frozenset(methods)
        self.requirements = Requirements(requirements or {})

        self.ctx = SimpleNamespace()

        self._params: t.Dict[int, ParamInfo] = {}
        self._raw_path = raw_path

        parts = path_to_parts(raw_path, self.router.delimiter)
        self.path = parts_to_path(parts, delimiter=self.router.delimiter)
        self.parts = parts
        self.static = static
        self.regex = regex
        self.overloaded = overloaded
        self.pattern = None
        self.strict: bool = strict
        self.unquote: bool = unquote
        self.labels: t.Optional[t.List[str]] = None

        self._setup_params()

    def __str__(self):
        display = (
            f"name={self.name} path={self.path or self.router.delimiter}"
            if self.name and self.name != self.path
            else f"path={self.path or self.router.delimiter}"
        )
        return f"<{self.__class__.__name__}: {display}>"

    def __eq__(self, other) -> bool:
        if not isinstance(other, self.__class__):
            return False
        return bool(
            (
                self.parts,
                self.requirements,
            )
            == (
                other.parts,
                other.requirements,
            )
            and (self.methods & other.methods)
        )

    def _setup_params(self):
        key_path = parts_to_path(
            path_to_parts(self.raw_path, self.router.delimiter),
            self.router.delimiter,
        )
        if not self.static:
            parts = path_to_parts(key_path, self.router.delimiter)
            for idx, part in enumerate(parts):
                if "<" in part:
                    if ":" in part:
                        (
                            name,
                            label,
                            _type,
                            pattern,
                        ) = self.parse_parameter_string(part[1:-1])
                        self.add_parameter(
                            idx, name, key_path, label, _type, pattern
                        )
                    else:
                        self.add_parameter(
                            idx,
                            part[1:-1],
                            key_path,
                            "string",
                            str,
<<<<<<< HEAD
                            self.router.regex_types["string"],
=======
                            REGEX_TYPES["string"],
>>>>>>> c5a29a17
                        )

    def add_parameter(
        self,
        idx: int,
        name: str,
        raw_path: str,
        label: str,
        cast: t.Type,
        pattern=None,
    ):
        if pattern and isinstance(pattern, str):
            if not pattern.startswith("^"):
                pattern = f"^{pattern}"
            if not pattern.endswith("$"):
                pattern = f"{pattern}$"

            pattern = re.compile(pattern)

        self._params[idx] = ParamInfo(
            name,
            raw_path,
            label,
            cast,
            pattern,
            label not in self.router.regex_types,
        )

    def _finalize_params(self):
        params = dict(self._params)
        label_pairs = set([(param.name, idx) for idx, param in params.items()])
        labels = [item[0] for item in label_pairs]
        if len(labels) != len(set(labels)):
            raise ParameterNameConflicts(
                f"Duplicate named parameters in: {self._raw_path}"
            )
        self.labels = labels
        self.params = dict(
            sorted(params.items(), key=lambda param: self._sorting(param[1]))
        )

    def _compile_regex(self):
        components = []

        for part in self.parts:
            if part.startswith("<"):
                name, *_, pattern = self.parse_parameter_string(part)
                if not isinstance(pattern, str):
                    pattern = pattern.pattern.strip("^$")
                compiled = re.compile(pattern)
                if compiled.groups == 1:
                    if compiled.groupindex:
                        if list(compiled.groupindex)[0] != name:
                            raise InvalidUsage(
                                f"Named group ({list(compiled.groupindex)[0]})"
                                f" must match your named parameter ({name})"
                            )
                        components.append(pattern)
                    else:
                        if pattern.count("(") > 1:
                            raise InvalidUsage(
                                f"Could not compile pattern {pattern}. "
                                "Try using a named group instead: "
                                f"'(?P<{name}>your_matching_group)'"
                            )
                        beginning, end = pattern.split("(")
                        components.append(f"{beginning}(?P<{name}>{end}")
                elif compiled.groups > 1:
                    raise InvalidUsage(f"Invalid matching pattern {pattern}")
                else:
                    components.append(f"(?P<{name}>{pattern})")
            else:
                components.append(part)

        self.pattern = self.router.delimiter + self.router.delimiter.join(
            components
        )

    def finalize(self):
        self._finalize_params()
        if self.regex:
            self._compile_regex()
        self.requirements = Immutable(self.requirements)

    def reset(self):
        self.requirements = dict(self.requirements)

    @property
    def defined_params(self):
        return self._params

    @property
    def raw_path(self):
        return self._raw_path

    def _sorting(self, item) -> int:
        try:
            return list(self.router.regex_types.keys()).index(item.label)
        except ValueError:
            return len(list(self.router.regex_types.keys()))

    def parse_parameter_string(self, parameter_string: str):
        """Parse a parameter string into its constituent name, type, and
        pattern

        For example::

            parse_parameter_string('<param_one:[A-z]>')` ->
                ('param_one', '[A-z]', <class 'str'>, '[A-z]')

        :param parameter_string: String to parse
        :return: tuple containing
            (parameter_name, parameter_type, parameter_pattern)
        """
        # We could receive NAME or NAME:PATTERN
        parameter_string = parameter_string.strip("<>")
        name = parameter_string
        label = "string"
        if ":" in parameter_string:
            name, label = parameter_string.split(":", 1)
            if not name:
                raise ValueError(
                    f"Invalid parameter syntax: {parameter_string}"
                )

        default = (str, label)
        # Pull from pre-configured types
        _type, pattern = self.router.regex_types.get(label, default)
        return name, label, _type, pattern<|MERGE_RESOLUTION|>--- conflicted
+++ resolved
@@ -125,11 +125,7 @@
                             key_path,
                             "string",
                             str,
-<<<<<<< HEAD
                             self.router.regex_types["string"],
-=======
-                            REGEX_TYPES["string"],
->>>>>>> c5a29a17
                         )
 
     def add_parameter(
