import re
import typing as t
from collections import namedtuple
from types import SimpleNamespace
from warnings import warn

from .exceptions import InvalidUsage, ParameterNameConflicts
from .utils import Immutable, parts_to_path, path_to_parts

ParamInfo = namedtuple(
    "ParamInfo",
    ("name", "raw_path", "label", "cast", "pattern", "regex", "priority"),
)


class Requirements(Immutable):
    def __hash__(self):
        return hash(frozenset(self.items()))


class Route:
    __slots__ = (
        "_params",
        "_raw_path",
        "ctx",
        "handler",
        "labels",
        "methods",
        "name",
        "overloaded",
        "params",
        "parts",
        "path",
        "pattern",
        "regex",
        "requirements",
        "router",
        "static",
        "strict",
        "unquote",
    )

    #: A container for route meta-data
    ctx: SimpleNamespace
    #: The route handler
    handler: t.Callable[..., t.Any]
    #: The HTTP methods that the route can handle
    methods: t.FrozenSet[str]
    #: The route name, either generated or as defined in the route definition
    name: str
    #: The raw version of the path exploded (see also
    #: :py:attr:`~sanic_routing.route.Route.segments`)
    parts: t.Tuple[str, ...]
    #: The _reconstructed_ path after the Route has been normalized.
    #: Does not contain preceding ``/``  (see also
    #: :py:attr:`~sanic_routing.route.Route.uri`)
    path: str
    #: A regex version of the :py:attr:`~sanic_routing.route.Route.path`
    pattern: t.Optional[str]
    #: Whether the route requires regular expression evaluation
    regex: bool
    #: A representation of the non-path route requirements
    requirements: Requirements
    #: When ``True``, the route does not have any dynamic path parameters
    static: bool
    #: Whether the route should be matched with strict evaluation
    strict: bool
    #: Whether the route should be unquoted after matching if (for example) it
    #: is suspected to contain non-URL friendly characters
    unquote: bool

    def __init__(
        self,
        router,
        raw_path: str,
        name: str,
        handler: t.Callable[..., t.Any],
<<<<<<< HEAD
        methods: t.Union[t.Sequence[str], t.FrozenSet[str]],
=======
        methods: t.Sequence[str],
>>>>>>> 80f10563
        requirements: t.Dict[str, t.Any] = None,
        strict: bool = False,
        unquote: bool = False,
        static: bool = False,
        regex: bool = False,
        overloaded: bool = False,
    ):
        self.router = router
        self.name = name
        self.handler = handler  # type: ignore
        self.methods = frozenset(methods)
        self.requirements = Requirements(requirements or {})

        self.ctx = SimpleNamespace()

        self._params: t.Dict[int, ParamInfo] = {}
        self._raw_path = raw_path

        # Main goal is to do some normalization. Any dynamic segments
        # that are missing a type are rewritten with str type
        ingested_path = self._ingest_path(raw_path)

        # By passing the path back and forth to deconstruct and reconstruct
        # we can normalize it and make sure we are dealing consistently
        parts = path_to_parts(ingested_path, self.router.delimiter)
        self.path = parts_to_path(parts, delimiter=self.router.delimiter)
        self.parts = parts
        self.static = static
        self.regex = regex
        self.overloaded = overloaded
        self.pattern = None
        self.strict: bool = strict
        self.unquote: bool = unquote
        self.labels: t.Optional[t.List[str]] = None

        self._setup_params()

    def __str__(self):
        display = (
            f"name={self.name} path={self.path or self.router.delimiter}"
            if self.name and self.name != self.path
            else f"path={self.path or self.router.delimiter}"
        )
        return f"<{self.__class__.__name__}: {display}>"

    def __repr__(self) -> str:
        return str(self)

    def __eq__(self, other) -> bool:
        if not isinstance(other, self.__class__):
            return False

        # Equality specifically uses self.segments and not self.parts.
        # In general, these properties are nearly identical.
        # self.segments is generalized and only displays dynamic param types
        # and self.parts has both the param key and the param type.
        # In this test, we use the & operator so that we create a union and a
        # positive equality if there is one or more overlaps in the methods.
        return bool(
            (
                self.segments,
                self.requirements,
            )
            == (
                other.segments,
                other.requirements,
            )
            and (self.methods & other.methods)
        )

    def _ingest_path(self, path):
        segments = []
        for part in path.split(self.router.delimiter):
            if part.startswith("<") and ":" not in part:
                name = part[1:-1]
                part = f"<{name}:str>"
            segments.append(part)
        return self.router.delimiter.join(segments)

    def _setup_params(self):
        key_path = parts_to_path(
            path_to_parts(self.raw_path, self.router.delimiter),
            self.router.delimiter,
        )
        if not self.static:
            parts = path_to_parts(key_path, self.router.delimiter)
            for idx, part in enumerate(parts):
                if part.startswith("<"):
                    (
                        name,
                        label,
                        _type,
                        pattern,
                    ) = self.parse_parameter_string(part[1:-1])
                    self.add_parameter(
                        idx, name, key_path, label, _type, pattern
                    )

    def add_parameter(
        self,
        idx: int,
        name: str,
        raw_path: str,
        label: str,
        cast: t.Type,
        pattern=None,
    ):
        if pattern and isinstance(pattern, str):
            if not pattern.startswith("^"):
                pattern = f"^{pattern}"
            if not pattern.endswith("$"):
                pattern = f"{pattern}$"

            pattern = re.compile(pattern)

        is_regex = label not in self.router.regex_types
        priority = (
            0
            if is_regex
            else list(self.router.regex_types.keys()).index(label)
        )
        self._params[idx] = ParamInfo(
            name, raw_path, label, cast, pattern, is_regex, priority
        )

    def _finalize_params(self):
        params = dict(self._params)
        label_pairs = set([(param.name, idx) for idx, param in params.items()])
        labels = [item[0] for item in label_pairs]
        if len(labels) != len(set(labels)):
            raise ParameterNameConflicts(
                f"Duplicate named parameters in: {self._raw_path}"
            )
        self.labels = labels
        self.params = dict(
            sorted(params.items(), key=lambda param: self._sorting(param[1]))
        )

    def _compile_regex(self):
        components = []

        for part in self.parts:
            if part.startswith("<"):
                name, *_, pattern = self.parse_parameter_string(part)
                if not isinstance(pattern, str):
                    pattern = pattern.pattern.strip("^$")
                compiled = re.compile(pattern)
                if compiled.groups == 1:
                    if compiled.groupindex:
                        if list(compiled.groupindex)[0] != name:
                            raise InvalidUsage(
                                f"Named group ({list(compiled.groupindex)[0]})"
                                f" must match your named parameter ({name})"
                            )
                        components.append(pattern)
                    else:
                        if pattern.count("(") > 1:
                            raise InvalidUsage(
                                f"Could not compile pattern {pattern}. "
                                "Try using a named group instead: "
                                f"'(?P<{name}>your_matching_group)'"
                            )
                        beginning, end = pattern.split("(")
                        components.append(f"{beginning}(?P<{name}>{end}")
                elif compiled.groups > 1:
                    raise InvalidUsage(f"Invalid matching pattern {pattern}")
                else:
                    components.append(f"(?P<{name}>{pattern})")
            else:
                components.append(part)

        self.pattern = self.router.delimiter + self.router.delimiter.join(
            components
        )

    def finalize(self):
        self._finalize_params()
        if self.regex:
            self._compile_regex()
        self.requirements = Immutable(self.requirements)

    def reset(self):
        self.requirements = dict(self.requirements)

    @property
    def defined_params(self):
        return self._params

    @property
    def raw_path(self):
        """
        The raw path from the route definition
        """
        return self._raw_path

    @property
    def segments(self) -> t.Tuple[str, ...]:
        """
        Same as :py:attr:`~sanic_routing.route.Route.parts` except
        generalized so that any dynamic parts do not
        include param keys since they have no impact on routing.
        """
        return tuple(
            f"<__dynamic__:{self._params[idx].label}>"
            if idx in self._params
            else segment
            for idx, segment in enumerate(self.parts)
        )

    @property
    def uri(self):
        """
        Since :py:attr:`~sanic_routing.route.Route.path` does NOT
        include a preceding '/', this adds it back.
        """
        return f"{self.router.delimiter}{self.path}"

    def _sorting(self, item) -> int:
        try:
            return list(self.router.regex_types.keys()).index(item.label)
        except ValueError:
            return len(list(self.router.regex_types.keys()))

    def parse_parameter_string(self, parameter_string: str):
        """Parse a parameter string into its constituent name, type, and
        pattern

        For example::

            parse_parameter_string('<param_one:[A-z]>')` ->
                ('param_one', '[A-z]', <class 'str'>, '[A-z]')

        :param parameter_string: String to parse
        :return: tuple containing
            (parameter_name, parameter_type, parameter_pattern)
        """
        # We could receive NAME or NAME:PATTERN
        parameter_string = parameter_string.strip("<>")
        name = parameter_string
        label = "str"
        if ":" in parameter_string:
            name, label = parameter_string.split(":", 1)
            if not name:
                raise ValueError(
                    f"Invalid parameter syntax: {parameter_string}"
                )
            if label == "string":
                warn(
                    "Use of 'string' as a path parameter type is deprected, "
                    "and will be removed in Sanic v21.12. "
                    f"Instead, use <{name}:str>.",
                    DeprecationWarning,
                )
            elif label == "number":
                warn(
                    "Use of 'number' as a path parameter type is deprected, "
                    "and will be removed in Sanic v21.12. "
                    f"Instead, use <{name}:float>.",
                    DeprecationWarning,
                )

        default = (str, label)
        # Pull from pre-configured types
        _type, pattern = self.router.regex_types.get(label, default)
        return name, label, _type, pattern<|MERGE_RESOLUTION|>--- conflicted
+++ resolved
@@ -75,11 +75,7 @@
         raw_path: str,
         name: str,
         handler: t.Callable[..., t.Any],
-<<<<<<< HEAD
         methods: t.Union[t.Sequence[str], t.FrozenSet[str]],
-=======
-        methods: t.Sequence[str],
->>>>>>> 80f10563
         requirements: t.Dict[str, t.Any] = None,
         strict: bool = False,
         unquote: bool = False,
